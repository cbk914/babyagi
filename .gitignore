__pycache__/
*.py[cod]
*$py.class

.env
<<<<<<< HEAD
=======
.env.*
>>>>>>> f76bb037
env/
.venv
venv/

.vscode/
.idea/<|MERGE_RESOLUTION|>--- conflicted
+++ resolved
@@ -3,10 +3,7 @@
 *$py.class
 
 .env
-<<<<<<< HEAD
-=======
 .env.*
->>>>>>> f76bb037
 env/
 .venv
 venv/
