--- conflicted
+++ resolved
@@ -9,27 +9,17 @@
 from dotenv import load_dotenv
 import os
 
-<<<<<<< HEAD
-#Set API Keys
-OPENAI_API_KEY = os.getenv("OPENAI_API_KEY", "")
-PINECONE_API_KEY = os.getenv("PINECONE_API_KEY", "")
-#Pinecone Environment (eg. "us-east1-gcp")
-PINECONE_ENVIRONMENT = os.getenv("PINECONE_ENVIRONMENT", "us-east1-gcp")
-#Use GPT-3 model
-USE_GPT4 = False
-if USE_GPT4:
-    print("\033[91m\033[1m"+"\n*****USING GPT-4. POTENTIALLY EXPENSIVE. MONITOR YOUR COSTS*****"+"\033[0m\033[0m")
-
 #Set Variables
-YOUR_TABLE_NAME = "test-table"
-OBJECTIVE = sys.argv[1] if len(sys.argv) > 1 else "Solve world hunger."
-YOUR_FIRST_TASK = "Create the list of tasks to execute on the main objective."
-=======
 load_dotenv()
 
 # Set API Keys
 OPENAI_API_KEY = os.getenv("OPENAI_API_KEY", "")
 assert OPENAI_API_KEY, "OPENAI_API_KEY environment variable is missing from .env from .env"
+
+# Use GPT-3 model
+USE_GPT4 = False
+if USE_GPT4:
+    print("\033[91m\033[1m"+"\n*****USING GPT-4. POTENTIALLY EXPENSIVE. MONITOR YOUR COSTS*****"+"\033[0m\033[0m")
 
 PINECONE_API_KEY = os.getenv("PINECONE_API_KEY", "")
 assert PINECONE_API_KEY, "PINECONE_API_KEY environment variable is missing from .env"
@@ -42,12 +32,11 @@
 assert YOUR_TABLE_NAME, "TABLE_NAME environment variable is missing from .env"
 
 # Project config
-OBJECTIVE = os.getenv("OBJECTIVE", "")
+OBJECTIVE = sys.argv[1] if len(sys.argv) > 1 else os.getenv("OBJECTIVE", "")
 assert OBJECTIVE, "OBJECTIVE environment variable is missing from .env"
 
 YOUR_FIRST_TASK = os.getenv("FIRST_TASK", "")
 assert YOUR_FIRST_TASK, "FIRST_TASK environment variable is missing from .env"
->>>>>>> cae6398e
 
 #Print OBJECTIVE
 print("\033[96m\033[1m"+"\n*****OBJECTIVE*****\n"+"\033[0m\033[0m")
