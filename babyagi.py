#!/usr/bin/env python3
import os
import subprocess
import time
from collections import deque
from typing import Dict, List

import openai
import pinecone
from dotenv import load_dotenv

# Load default environment variables (.env)
load_dotenv()

# Engine configuration

# API Keys
OPENAI_API_KEY = os.getenv("OPENAI_API_KEY", "")
assert OPENAI_API_KEY, "OPENAI_API_KEY environment variable is missing from .env"

OPENAI_API_MODEL = os.getenv("OPENAI_API_MODEL", "gpt-3.5-turbo")
assert OPENAI_API_MODEL, "OPENAI_API_MODEL environment variable is missing from .env"

if "gpt-4" in OPENAI_API_MODEL.lower():
    print(
        "\033[91m\033[1m"
        + "\n*****USING GPT-4. POTENTIALLY EXPENSIVE. MONITOR YOUR COSTS*****"
        + "\033[0m\033[0m"
    )

PINECONE_API_KEY = os.getenv("PINECONE_API_KEY", "")
assert PINECONE_API_KEY, "PINECONE_API_KEY environment variable is missing from .env"

PINECONE_ENVIRONMENT = os.getenv("PINECONE_ENVIRONMENT", "")
assert (
    PINECONE_ENVIRONMENT
), "PINECONE_ENVIRONMENT environment variable is missing from .env"

# Table config
YOUR_TABLE_NAME = os.getenv("TABLE_NAME", "")
assert YOUR_TABLE_NAME, "TABLE_NAME environment variable is missing from .env"

# Run configuration
BABY_NAME = os.getenv("BABY_NAME", "BabyAGI")
COOPERATIVE_MODE = "none"
JOIN_EXISTING_OBJECTIVE = False

# Goal configuation
OBJECTIVE = os.getenv("OBJECTIVE", "")
INITIAL_TASK = os.getenv("INITIAL_TASK", os.getenv("FIRST_TASK", ""))

DOTENV_EXTENSIONS = os.getenv("DOTENV_EXTENSIONS", "").split(" ")

# Command line arguments extension
# Can override any of the above environment variables
ENABLE_COMMAND_LINE_ARGS = (
    os.getenv("ENABLE_COMMAND_LINE_ARGS", "false").lower() == "true"
)
if ENABLE_COMMAND_LINE_ARGS:
    from extensions.argparseext import parse_arguments
<<<<<<< HEAD
    OBJECTIVE, INITIAL_TASK, OPENAI_API_MODEL, DOTENV_EXTENSIONS, BABY_NAME, COOPERATIVE_MODE, JOIN_EXISTING_OBJECTIVE = parse_arguments()
=======

    OBJECTIVE, INITIAL_TASK, OPENAI_API_MODEL, DOTENV_EXTENSIONS = parse_arguments()
>>>>>>> 6d94df92

# Load additional environment variables for enabled extensions
if DOTENV_EXTENSIONS:
    from extensions.dotenvext import load_dotenv_extensions

    load_dotenv_extensions(DOTENV_EXTENSIONS)


# TODO: There's still work to be done here to enable people to get
# defaults from dotenv extensions # but also provide command line
# arguments to override them

print("\033[95m\033[1m"+"\n*****CONFIGURATION*****\n"+"\033[0m\033[0m")
print(f"Name: {BABY_NAME}")
print(f"LLM : {OPENAI_API_MODEL}")
print(f"Mode: {'none' if COOPERATIVE_MODE in ['n', 'none'] else 'local' if COOPERATIVE_MODE in ['l', 'local'] else 'distributed' if COOPERATIVE_MODE in ['d', 'distributed'] else 'undefined'}")

if "gpt-4" in OPENAI_API_MODEL.lower():
    print(
        "\033[91m\033[1m"
        + "\n*****USING GPT-4. POTENTIALLY EXPENSIVE. MONITOR YOUR COSTS*****"
        + "\033[0m\033[0m"
    )

print("\033[94m\033[1m" + "\n*****OBJECTIVE*****\n" + "\033[0m\033[0m")
print(f"{OBJECTIVE}")

<<<<<<< HEAD
if not JOIN_EXISTING_OBJECTIVE: print("\033[93m\033[1m"+"\nInitial task:"+"\033[0m\033[0m"+f" {INITIAL_TASK}")
else: print("\033[93m\033[1m"+f"\nJoining to help the objective"+"\033[0m\033[0m")
=======
print("\033[93m\033[1m" + "\nInitial task:" + "\033[0m\033[0m" + f" {INITIAL_TASK}")
>>>>>>> 6d94df92

# Configure OpenAI and Pinecone
openai.api_key = OPENAI_API_KEY
pinecone.init(api_key=PINECONE_API_KEY, environment=PINECONE_ENVIRONMENT)

# Create Pinecone index
table_name = YOUR_TABLE_NAME
dimension = 1536
metric = "cosine"
pod_type = "p1"
if table_name not in pinecone.list_indexes():
    pinecone.create_index(
        table_name, dimension=dimension, metric=metric, pod_type=pod_type
    )

# Connect to the index
index = pinecone.Index(table_name)

# Task storage supporting only a single instance of BabyAGI
class SingleTaskListStorage:
    def __init__(self):
        self.tasks = deque([])
        self.task_id_counter = 0

    def append(self, task: Dict):
        self.tasks.append(task)

    def replace(self, tasks: List[Dict]):
        self.tasks = deque(tasks)

    def popleft(self):
        return self.tasks.popleft()

    def is_empty(self):
        return False if self.tasks else True

    def next_task_id(self):
        self.task_id_counter += 1
        return self.task_id_counter

    def get_task_names(self):
        return [t["task_name"] for t in self.tasks]

# Initialize tasks storage
tasks_storage = SingleTaskListStorage()
if COOPERATIVE_MODE in ['l', 'local']:
    import sys
    from pathlib import Path
    sys.path.append(str(Path(__file__).resolve().parent))
    from extensions.ray_tasks import CooperativeTaskListStorage
    tasks_storage = CooperativeTaskListStorage(OBJECTIVE)
elif COOPERATIVE_MODE in ['d', 'distributed']:
    pass

# Get embedding for the text
def get_ada_embedding(text):
    text = text.replace("\n", " ")
    return openai.Embedding.create(input=[text], model="text-embedding-ada-002")[
        "data"
    ][0]["embedding"]


def openai_call(
    prompt: str,
    model: str = OPENAI_API_MODEL,
    temperature: float = 0.5,
    max_tokens: int = 100,
):
    while True:
        try:
            if model.startswith("llama"):
                # Spawn a subprocess to run llama.cpp
                cmd = cmd = ["llama/main", "-p", prompt]
                result = subprocess.run(cmd, shell=True, stderr=subprocess.DEVNULL, stdout=subprocess.PIPE, text=True)
                return result.stdout.strip()
            elif not model.startswith("gpt-"):
                # Use completion API
                response = openai.Completion.create(
                    engine=model,
                    prompt=prompt,
                    temperature=temperature,
                    max_tokens=max_tokens,
                    top_p=1,
                    frequency_penalty=0,
                    presence_penalty=0,
                )
                return response.choices[0].text.strip()
            else:
                # Use chat completion API
                messages = [{"role": "user", "content": prompt}]
                response = openai.ChatCompletion.create(
                    model=model,
                    messages=messages,
                    temperature=temperature,
                    max_tokens=max_tokens,
                    n=1,
                    stop=None,
                )
                return response.choices[0].message.content.strip()
        except openai.error.RateLimitError:
            print(
                "The OpenAI API rate limit has been exceeded. Waiting 10 seconds and trying again."
            )
            time.sleep(10)  # Wait 10 seconds and try again
        else:
            break


def task_creation_agent(
    objective: str, result: Dict, task_description: str, task_list: List[str]
):
    prompt = f"""
    You are an task creation AI that uses the result of an execution agent to create new tasks with the following objective: {objective},
    The last completed task has the result: {result}.
    This result was based on this task description: {task_description}. These are incomplete tasks: {', '.join(task_list)}.
    Based on the result, create new tasks to be completed by the AI system that do not overlap with incomplete tasks.
    Return the tasks as an array."""
    response = openai_call(prompt)
    new_tasks = response.split("\n") if "\n" in response else [response]
    return [{"task_name": task_name} for task_name in new_tasks]


def prioritization_agent(this_task_id: int):
    global task_list
    task_names = [t["task_name"] for t in task_list]
    next_task_id = int(this_task_id) + 1
    prompt = f"""
    You are an task prioritization AI tasked with cleaning the formatting of and reprioritizing the following tasks: {task_names}.
    Consider the ultimate objective of your team:{OBJECTIVE}.
    Do not remove any tasks. Return the result as a numbered list, like:
    #. First task
    #. Second task
    Start the task list with number {next_task_id}."""
    response = openai_call(prompt)
<<<<<<< HEAD
    new_tasks = response.split('\n')
    new_tasks_list = []
=======
    new_tasks = response.split("\n")
    task_list = deque()
>>>>>>> 6d94df92
    for task_string in new_tasks:
        task_parts = task_string.strip().split(".", 1)
        if len(task_parts) == 2:
            task_id = task_parts[0].strip()
            task_name = task_parts[1].strip()
<<<<<<< HEAD
            new_tasks_list.append({"task_id": task_id, "task_name": task_name})
    tasks_storage.replace(new_tasks_list)

# Execute a task based on the objective and five previous tasks 
def execution_agent(objective:str, task: str) -> str:
    #context = context_agent(index="quickstart", query="my_search_query", n=5)
    context=context_agent(index=YOUR_TABLE_NAME, query=objective, n=5)
    #print("\n*******RELEVANT CONTEXT******\n")
    #print(context)
    prompt =f"You are an AI who performs one task based on the following objective: {objective}.\nTake into account these previously completed tasks: {context}\nYour task: {task}\nResponse:"
    return openai_call(prompt, OPENAI_API_MODEL, 0.7, 2000)

# Get the top n completed tasks for the objective
def context_agent(query: str, index: str, n: int):
    query_embedding = get_ada_embedding(query)
    index = pinecone.Index(index_name=index)
    results = index.query(query_embedding, top_k=n, include_metadata=True)
    #print("***** RESULTS *****")
    #print(results)
    sorted_results = sorted(results.matches, key=lambda x: x.score, reverse=True)    
    return [(str(item.metadata['task'])) for item in sorted_results]
=======
            task_list.append({"task_id": task_id, "task_name": task_name})


def execution_agent(objective: str, task: str) -> str:
    context = context_agent(query=objective, n=5)
    # print("\n*******RELEVANT CONTEXT******\n")
    # print(context)
    prompt = f"""
    You are an AI who performs one task based on the following objective: {objective}\n.
    Take into account these previously completed tasks: {context}\n.
    Your task: {task}\nResponse:"""
    return openai_call(prompt, temperature=0.7, max_tokens=2000)


def context_agent(query: str, n: int):
    query_embedding = get_ada_embedding(query)
    results = index.query(query_embedding, top_k=n, include_metadata=True, namespace=OBJECTIVE)
    # print("***** RESULTS *****")
    # print(results)
    sorted_results = sorted(results.matches, key=lambda x: x.score, reverse=True)
    return [(str(item.metadata["task"])) for item in sorted_results]
>>>>>>> 6d94df92

# Add the initial task if starting new objective
if not JOIN_EXISTING_OBJECTIVE:
    initial_task = {
        "task_id": tasks_storage.next_task_id(),
        "task_name": INITIAL_TASK
    }
    tasks_storage.append(initial_task)

<<<<<<< HEAD
=======
# Add the first task
first_task = {"task_id": 1, "task_name": INITIAL_TASK}

add_task(first_task)
>>>>>>> 6d94df92
# Main loop
while True:
    # As long as there are tasks in the storage...
    if not tasks_storage.is_empty():
        # Print the task list
        print("\033[95m\033[1m" + "\n*****TASK LIST*****\n" + "\033[0m\033[0m")
<<<<<<< HEAD
        for t in tasks_storage.get_task_names():
            print(" • "+t)

        # Step 1: Pull the first incomplete task
        task = tasks_storage.popleft()
        print("\033[92m\033[1m"+"\n*****NEXT TASK*****\n"+"\033[0m\033[0m")
        print(task['task_name'])
=======
        for t in task_list:
            print(str(t["task_id"]) + ": " + t["task_name"])

        # Step 1: Pull the first task
        task = task_list.popleft()
        print("\033[92m\033[1m" + "\n*****NEXT TASK*****\n" + "\033[0m\033[0m")
        print(str(task["task_id"]) + ": " + task["task_name"])
>>>>>>> 6d94df92

        # Send to execution function to complete the task based on the context
        result = execution_agent(OBJECTIVE, task["task_name"])
        print("\033[93m\033[1m" + "\n*****TASK RESULT*****\n" + "\033[0m\033[0m")
        print(result)

        # Step 2: Enrich result and store in Pinecone
        enriched_result = {
            "data": result
        }  # This is where you should enrich the result if needed
        result_id = f"result_{task['task_id']}"
        vector = get_ada_embedding(
            enriched_result["data"]
        )  # get vector of the actual result extracted from the dictionary
        index.upsert(
            [(result_id, vector, {"task": task["task_name"], "result": result})],
	    namespace=OBJECTIVE
        )

        # Step 3: Create new tasks and reprioritize task list
<<<<<<< HEAD
        new_tasks = task_creation_agent(OBJECTIVE, enriched_result, task["task_name"], tasks_storage.get_task_names())
=======
        new_tasks = task_creation_agent(
            OBJECTIVE,
            enriched_result,
            task["task_name"],
            [t["task_name"] for t in task_list],
        )

>>>>>>> 6d94df92
        for new_task in new_tasks:
            new_task.update({"task_id": tasks_storage.next_task_id()})
            tasks_storage.append(new_task)

        if not JOIN_EXISTING_OBJECTIVE: prioritization_agent()

    time.sleep(5)  # Sleep before checking the task list again<|MERGE_RESOLUTION|>--- conflicted
+++ resolved
@@ -58,12 +58,8 @@
 )
 if ENABLE_COMMAND_LINE_ARGS:
     from extensions.argparseext import parse_arguments
-<<<<<<< HEAD
+
     OBJECTIVE, INITIAL_TASK, OPENAI_API_MODEL, DOTENV_EXTENSIONS, BABY_NAME, COOPERATIVE_MODE, JOIN_EXISTING_OBJECTIVE = parse_arguments()
-=======
-
-    OBJECTIVE, INITIAL_TASK, OPENAI_API_MODEL, DOTENV_EXTENSIONS = parse_arguments()
->>>>>>> 6d94df92
 
 # Load additional environment variables for enabled extensions
 if DOTENV_EXTENSIONS:
@@ -91,12 +87,8 @@
 print("\033[94m\033[1m" + "\n*****OBJECTIVE*****\n" + "\033[0m\033[0m")
 print(f"{OBJECTIVE}")
 
-<<<<<<< HEAD
-if not JOIN_EXISTING_OBJECTIVE: print("\033[93m\033[1m"+"\nInitial task:"+"\033[0m\033[0m"+f" {INITIAL_TASK}")
-else: print("\033[93m\033[1m"+f"\nJoining to help the objective"+"\033[0m\033[0m")
-=======
-print("\033[93m\033[1m" + "\nInitial task:" + "\033[0m\033[0m" + f" {INITIAL_TASK}")
->>>>>>> 6d94df92
+if not JOIN_EXISTING_OBJECTIVE: print("\033[93m\033[1m" + "\nInitial task:" + "\033[0m\033[0m" + f" {INITIAL_TASK}")
+else: print("\033[93m\033[1m" + f"\nJoining to help the objective" + "\033[0m\033[0m")
 
 # Configure OpenAI and Pinecone
 openai.api_key = OPENAI_API_KEY
@@ -139,6 +131,7 @@
 
     def get_task_names(self):
         return [t["task_name"] for t in self.tasks]
+
 
 # Initialize tasks storage
 tasks_storage = SingleTaskListStorage()
@@ -150,6 +143,7 @@
     tasks_storage = CooperativeTaskListStorage(OBJECTIVE)
 elif COOPERATIVE_MODE in ['d', 'distributed']:
     pass
+
 
 # Get embedding for the text
 def get_ada_embedding(text):
@@ -231,46 +225,20 @@
     #. Second task
     Start the task list with number {next_task_id}."""
     response = openai_call(prompt)
-<<<<<<< HEAD
     new_tasks = response.split('\n')
     new_tasks_list = []
-=======
-    new_tasks = response.split("\n")
-    task_list = deque()
->>>>>>> 6d94df92
     for task_string in new_tasks:
         task_parts = task_string.strip().split(".", 1)
         if len(task_parts) == 2:
             task_id = task_parts[0].strip()
             task_name = task_parts[1].strip()
-<<<<<<< HEAD
             new_tasks_list.append({"task_id": task_id, "task_name": task_name})
     tasks_storage.replace(new_tasks_list)
 
+
 # Execute a task based on the objective and five previous tasks 
 def execution_agent(objective:str, task: str) -> str:
-    #context = context_agent(index="quickstart", query="my_search_query", n=5)
-    context=context_agent(index=YOUR_TABLE_NAME, query=objective, n=5)
-    #print("\n*******RELEVANT CONTEXT******\n")
-    #print(context)
-    prompt =f"You are an AI who performs one task based on the following objective: {objective}.\nTake into account these previously completed tasks: {context}\nYour task: {task}\nResponse:"
-    return openai_call(prompt, OPENAI_API_MODEL, 0.7, 2000)
-
-# Get the top n completed tasks for the objective
-def context_agent(query: str, index: str, n: int):
-    query_embedding = get_ada_embedding(query)
-    index = pinecone.Index(index_name=index)
-    results = index.query(query_embedding, top_k=n, include_metadata=True)
-    #print("***** RESULTS *****")
-    #print(results)
-    sorted_results = sorted(results.matches, key=lambda x: x.score, reverse=True)    
-    return [(str(item.metadata['task'])) for item in sorted_results]
-=======
-            task_list.append({"task_id": task_id, "task_name": task_name})
-
-
-def execution_agent(objective: str, task: str) -> str:
-    context = context_agent(query=objective, n=5)
+    context=context_agent(query=objective, n=5)
     # print("\n*******RELEVANT CONTEXT******\n")
     # print(context)
     prompt = f"""
@@ -279,7 +247,7 @@
     Your task: {task}\nResponse:"""
     return openai_call(prompt, temperature=0.7, max_tokens=2000)
 
-
+# Get the top n completed tasks for the objective
 def context_agent(query: str, n: int):
     query_embedding = get_ada_embedding(query)
     results = index.query(query_embedding, top_k=n, include_metadata=True, namespace=OBJECTIVE)
@@ -287,7 +255,6 @@
     # print(results)
     sorted_results = sorted(results.matches, key=lambda x: x.score, reverse=True)
     return [(str(item.metadata["task"])) for item in sorted_results]
->>>>>>> 6d94df92
 
 # Add the initial task if starting new objective
 if not JOIN_EXISTING_OBJECTIVE:
@@ -297,36 +264,20 @@
     }
     tasks_storage.append(initial_task)
 
-<<<<<<< HEAD
-=======
-# Add the first task
-first_task = {"task_id": 1, "task_name": INITIAL_TASK}
-
-add_task(first_task)
->>>>>>> 6d94df92
 # Main loop
+task_id_counter = 1
 while True:
     # As long as there are tasks in the storage...
     if not tasks_storage.is_empty():
         # Print the task list
         print("\033[95m\033[1m" + "\n*****TASK LIST*****\n" + "\033[0m\033[0m")
-<<<<<<< HEAD
         for t in tasks_storage.get_task_names():
             print(" • "+t)
 
         # Step 1: Pull the first incomplete task
         task = tasks_storage.popleft()
-        print("\033[92m\033[1m"+"\n*****NEXT TASK*****\n"+"\033[0m\033[0m")
+        print("\033[92m\033[1m" + "\n*****NEXT TASK*****\n" + "\033[0m\033[0m")
         print(task['task_name'])
-=======
-        for t in task_list:
-            print(str(t["task_id"]) + ": " + t["task_name"])
-
-        # Step 1: Pull the first task
-        task = task_list.popleft()
-        print("\033[92m\033[1m" + "\n*****NEXT TASK*****\n" + "\033[0m\033[0m")
-        print(str(task["task_id"]) + ": " + task["task_name"])
->>>>>>> 6d94df92
 
         # Send to execution function to complete the task based on the context
         result = execution_agent(OBJECTIVE, task["task_name"])
@@ -347,21 +298,17 @@
         )
 
         # Step 3: Create new tasks and reprioritize task list
-<<<<<<< HEAD
-        new_tasks = task_creation_agent(OBJECTIVE, enriched_result, task["task_name"], tasks_storage.get_task_names())
-=======
         new_tasks = task_creation_agent(
             OBJECTIVE,
             enriched_result,
             task["task_name"],
-            [t["task_name"] for t in task_list],
+            tasks_storage.get_task_names(),
         )
 
->>>>>>> 6d94df92
         for new_task in new_tasks:
             new_task.update({"task_id": tasks_storage.next_task_id()})
             tasks_storage.append(new_task)
 
         if not JOIN_EXISTING_OBJECTIVE: prioritization_agent()
 
-    time.sleep(5)  # Sleep before checking the task list again+    time.sleep(1)  # Sleep before checking the task list again